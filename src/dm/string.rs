<<<<<<< HEAD
use super::value::Value;
use super::raw_types;
use super::GLOBAL_STATE;
use std::ffi::CStr;
use std::fmt;

pub struct StringRef {
    pub value: Value<'static>,
}

impl StringRef {
    pub fn new(string: &str) -> Self {
        StringRef {
            value: Value::from(string)
        }
    }

    pub fn from_value(value: Value) -> Option<Self> {
        // TODO: Check type with a nice api
        if value.value.tag != raw_types::values::ValueTag::String {
            return None;
        }

        // Here we're going from value -> raw -> new value because to get that juicy static lifetime
        Some(StringRef {
            value: unsafe { Value::from_raw(value.value) },
        })
    }

    pub unsafe fn from_id(id: u32) -> Self {
        // TODO: Could check the string id is valid
        StringRef {
            value: Value::from_raw(raw_types::values::Value {
                tag: raw_types::values::ValueTag::String,
                data: raw_types::values::ValueData { id: id },
            })
        }
    }

    pub fn get_id(&self) -> u32 {
        return unsafe { self.value.value.data.id };
    }
}

impl Clone for StringRef {
    fn clone(&self) -> Self {
        Self::from_value(self.value.clone()).unwrap()
    }
}

impl fmt::Debug for StringRef {
    fn fmt(&self, f: &mut fmt::Formatter<'_>) -> fmt::Result {
        // TODO: Show ref count? Escape special chars?
        let data: String = self.clone().into();
        write!(f, "{}", data)
    }
}

impl From<&str> for StringRef {
    fn from(s: &str) -> Self {
        StringRef::new(s)
    }
}

impl From<String> for StringRef {
    fn from(s: String) -> Self {
        StringRef::new(s.as_str())
    }
}

impl From<&String> for StringRef {
    fn from(s: &String) -> Self {
        StringRef::new(s.as_str())
    }
}

impl Into<String> for StringRef {
    fn into(self) -> String {
        unsafe {
            let id = self.value.value.data.id;
            let entry = (GLOBAL_STATE.get().unwrap().get_string_table_entry)(id);

            CStr::from_ptr((*entry).data)
                .to_string_lossy()
                .into()
        }
    }
}
=======
use super::raw_types;
use super::GLOBAL_STATE;
use std::ffi::{CStr, CString};
use std::fmt;

pub struct StringRef {
	pub internal: *const raw_types::strings::StringEntry,
}

impl StringRef {
	pub fn new(ptr: *const raw_types::strings::StringEntry) -> Self {
		unsafe {
			(GLOBAL_STATE.get().unwrap().inc_ref_count)(raw_types::values::Value {
				tag: raw_types::values::ValueTag::String,
				data: raw_types::values::ValueData {
					string: (*ptr).this,
				},
			});
		}

		StringRef { internal: ptr }
	}

	pub fn from_id<I: Into<u32> + Clone>(id: I) -> Self {
		Self::new(unsafe { (GLOBAL_STATE.get().unwrap().get_string_table_entry)(id.into()) })
	}
}

impl Clone for StringRef {
	fn clone(&self) -> Self {
		Self::new(self.internal)
	}
}

impl Drop for StringRef {
	fn drop(&mut self) {
		unsafe {
			(GLOBAL_STATE.get().unwrap().dec_ref_count)(raw_types::values::Value {
				tag: raw_types::values::ValueTag::String,
				data: raw_types::values::ValueData {
					string: (*self.internal).this,
				},
			});
		}
	}
}

impl fmt::Debug for StringRef {
	fn fmt(&self, f: &mut fmt::Formatter<'_>) -> fmt::Result {
		unsafe {
			// TODO: Show ref count? Escape special chars?
			let string = CStr::from_ptr((*self.internal).data);
			write!(f, "{}", string.to_string_lossy())
		}
	}
}

fn string_to_stringref(string: &str) -> Option<StringRef> {
	if let Ok(string) = CString::new(string) {
		unsafe {
			let index =
				(GLOBAL_STATE.get().unwrap().get_string_id)(string.as_ptr(), true, false, true);
			let strings = (*GLOBAL_STATE.get().unwrap().string_table).strings;

			return Some(StringRef::new(*strings.add(index as usize)));
		}
	}
	None
}

impl From<&str> for StringRef {
	fn from(s: &str) -> Self {
		string_to_stringref(s).unwrap()
	}
}

impl From<String> for StringRef {
	fn from(s: String) -> Self {
		string_to_stringref(s.as_str()).unwrap()
	}
}

impl From<&String> for StringRef {
	fn from(s: &String) -> Self {
		string_to_stringref(s.as_str()).unwrap()
	}
}

impl Into<String> for StringRef {
	fn into(self) -> String {
		unsafe {
			CStr::from_ptr((*self.internal).data)
				.to_string_lossy()
				.into()
		}
	}
}

impl raw_types::values::IntoRawValue for StringRef {
	unsafe fn into_raw_value(&self) -> raw_types::values::Value {
		raw_types::values::Value {
			tag: raw_types::values::ValueTag::String,
			data: raw_types::values::ValueData {
				string: (*self.internal).this,
			},
		}
	}
}

impl raw_types::values::IntoRawValue for String {
	unsafe fn into_raw_value(&self) -> raw_types::values::Value {
		let sref = StringRef::from(self);
		sref.into_raw_value()
	}
}
>>>>>>> 8148b6c9
<|MERGE_RESOLUTION|>--- conflicted
+++ resolved
@@ -1,4 +1,3 @@
-<<<<<<< HEAD
 use super::value::Value;
 use super::raw_types;
 use super::GLOBAL_STATE;
@@ -86,121 +85,4 @@
                 .into()
         }
     }
-}
-=======
-use super::raw_types;
-use super::GLOBAL_STATE;
-use std::ffi::{CStr, CString};
-use std::fmt;
-
-pub struct StringRef {
-	pub internal: *const raw_types::strings::StringEntry,
-}
-
-impl StringRef {
-	pub fn new(ptr: *const raw_types::strings::StringEntry) -> Self {
-		unsafe {
-			(GLOBAL_STATE.get().unwrap().inc_ref_count)(raw_types::values::Value {
-				tag: raw_types::values::ValueTag::String,
-				data: raw_types::values::ValueData {
-					string: (*ptr).this,
-				},
-			});
-		}
-
-		StringRef { internal: ptr }
-	}
-
-	pub fn from_id<I: Into<u32> + Clone>(id: I) -> Self {
-		Self::new(unsafe { (GLOBAL_STATE.get().unwrap().get_string_table_entry)(id.into()) })
-	}
-}
-
-impl Clone for StringRef {
-	fn clone(&self) -> Self {
-		Self::new(self.internal)
-	}
-}
-
-impl Drop for StringRef {
-	fn drop(&mut self) {
-		unsafe {
-			(GLOBAL_STATE.get().unwrap().dec_ref_count)(raw_types::values::Value {
-				tag: raw_types::values::ValueTag::String,
-				data: raw_types::values::ValueData {
-					string: (*self.internal).this,
-				},
-			});
-		}
-	}
-}
-
-impl fmt::Debug for StringRef {
-	fn fmt(&self, f: &mut fmt::Formatter<'_>) -> fmt::Result {
-		unsafe {
-			// TODO: Show ref count? Escape special chars?
-			let string = CStr::from_ptr((*self.internal).data);
-			write!(f, "{}", string.to_string_lossy())
-		}
-	}
-}
-
-fn string_to_stringref(string: &str) -> Option<StringRef> {
-	if let Ok(string) = CString::new(string) {
-		unsafe {
-			let index =
-				(GLOBAL_STATE.get().unwrap().get_string_id)(string.as_ptr(), true, false, true);
-			let strings = (*GLOBAL_STATE.get().unwrap().string_table).strings;
-
-			return Some(StringRef::new(*strings.add(index as usize)));
-		}
-	}
-	None
-}
-
-impl From<&str> for StringRef {
-	fn from(s: &str) -> Self {
-		string_to_stringref(s).unwrap()
-	}
-}
-
-impl From<String> for StringRef {
-	fn from(s: String) -> Self {
-		string_to_stringref(s.as_str()).unwrap()
-	}
-}
-
-impl From<&String> for StringRef {
-	fn from(s: &String) -> Self {
-		string_to_stringref(s.as_str()).unwrap()
-	}
-}
-
-impl Into<String> for StringRef {
-	fn into(self) -> String {
-		unsafe {
-			CStr::from_ptr((*self.internal).data)
-				.to_string_lossy()
-				.into()
-		}
-	}
-}
-
-impl raw_types::values::IntoRawValue for StringRef {
-	unsafe fn into_raw_value(&self) -> raw_types::values::Value {
-		raw_types::values::Value {
-			tag: raw_types::values::ValueTag::String,
-			data: raw_types::values::ValueData {
-				string: (*self.internal).this,
-			},
-		}
-	}
-}
-
-impl raw_types::values::IntoRawValue for String {
-	unsafe fn into_raw_value(&self) -> raw_types::values::Value {
-		let sref = StringRef::from(self);
-		sref.into_raw_value()
-	}
-}
->>>>>>> 8148b6c9
+}