use super::raw_types;
use super::string;
use super::GLOBAL_STATE;
use crate::raw_types::values::IntoRawValue;
use std::ffi::CString;
use std::fmt;
use std::marker::PhantomData;

#[derive(Clone)]
pub struct Value<'a> {
	pub value: raw_types::values::Value,
	pub phantom: PhantomData<&'a raw_types::values::Value>,
}

impl<'a> Drop for Value<'a> {
    fn drop(&mut self) {
        unsafe {
            (GLOBAL_STATE.get().unwrap().dec_ref_count)(self.into_raw_value());
        }
    }
}

impl<'b> Value<'b> {
<<<<<<< HEAD
    pub unsafe fn new<'a>(
        tag: raw_types::values::ValueTag,
        data: raw_types::values::ValueData,
    ) -> Value<'a> {
        let raw = raw_types::values::Value { tag, data };
        (GLOBAL_STATE.get().unwrap().dec_ref_count)(raw);

        Value {
            value: raw,
            phantom: PhantomData {},
        }
    }

    pub fn null() -> Value<'static> {
        return Value {
            value: raw_types::values::Value {
                tag: raw_types::values::ValueTag::Null,
                data: raw_types::values::ValueData { number: 0.0 },
            },
            phantom: PhantomData {},
        };
    }

    fn get_by_id(&self, name_id: u32) -> Value<'b> {
        let val = unsafe { (GLOBAL_STATE.get().unwrap().get_variable)(self.value, name_id) };
        // unsafe { (GLOBAL_STATE.get().unwrap().inc_ref_count)(val) }
        unsafe { Self::from_raw(val) }
    }

    fn set_by_id(&self, name_id: u32, new_value: raw_types::values::Value) {
        unsafe { (GLOBAL_STATE.get().unwrap().set_variable)(self.value, name_id, new_value) }
    }

    pub fn get<S: Into<string::StringRef>>(&self, name: S) -> Option<Value<'b>> {
        unsafe { Some(self.get_by_id(name.into().get_id())) }
    }

    pub fn get_float<S: Into<string::StringRef>>(&self, name: S) -> Option<f32> {
        let var = self.get(name).unwrap();
        match var.value.tag {
            raw_types::values::ValueTag::Number => Some(unsafe { var.value.data.number }),
            _ => None,
        }
    }

    pub fn get_string<S: Into<string::StringRef>>(&self, name: S) -> Option<String> {
        let var = self.get(name).unwrap();
        match var.value.tag {
            raw_types::values::ValueTag::String => {
                let id = unsafe { var.value.data.id };
                let s = unsafe { string::StringRef::from_id(id) };
                Some(s.into())
            }
            _ => None,
        }
    }

    pub fn set<S: Into<string::StringRef>, V: raw_types::values::IntoRawValue>(
        &self,
        name: S,
        new_value: &V,
    ) {
        unsafe {
            self.set_by_id(name.into().get_id(), new_value.into_raw_value());
        }
    }

    /*
    pub fn call<S: AsRef<str>, R: Into<RawValueVector> + Default>(
        &self,
        procname: S,
        args: Option<R>,
    ) -> Value<'b> {
        unsafe {
            let procname = String::from(procname.as_ref()).replace("_", " ");
            let mut args: Vec<raw_types::values::Value> = args.unwrap_or_default().into().0;

            let result = (GLOBAL_STATE.get().unwrap().call_datum_proc_by_name)(
                Value::null().into_raw_value(),
                2,
                (*string::StringRef::from(procname).internal).this,
                self.into_raw_value(),
                args.as_mut_ptr(),
                args.len(),
                0,
                0,
            );
            Value::from_raw(result)
        }
    }
    */

    // blah blah lifetime is not verified with this so use at your peril
    pub unsafe fn from_raw(v: raw_types::values::Value) -> Self {
        Value::new(v.tag, v.data)
    }
}

impl fmt::Display for Value<'_> {
    fn fmt(&self, f: &mut fmt::Formatter<'_>) -> fmt::Result {
        write!(f, "{}", self.value)
    }
}

fn string_to_raw_value(string: &str) -> Option<raw_types::values::Value> {
	if let Ok(string) = CString::new(string) {
		unsafe {
			let index =
                (GLOBAL_STATE.get().unwrap().get_string_id)(string.as_ptr(), true, false, true);
                
            return Some(raw_types::values::Value {
                tag: raw_types::values::ValueTag::String,
                data: raw_types::values::ValueData { id: index },
            })
		}
	}
	None
}

impl From<&str> for Value<'_> {
    fn from(s: &str) -> Self {
        unsafe { Value::from_raw(string_to_raw_value(s).unwrap()) }
    }
}

impl From<String> for Value<'_> {
    fn from(s: String) -> Self {
        unsafe { Value::from_raw(string_to_raw_value(s.as_str()).unwrap()) }
    }
}

impl From<&String> for Value<'_> {
    fn from(s: &String) -> Self {
        unsafe { Value::from_raw(string_to_raw_value(s.as_str()).unwrap()) }
    }
=======
	pub unsafe fn new<'a>(
		tag: raw_types::values::ValueTag,
		data: raw_types::values::ValueData,
	) -> Value<'a> {
		Value {
			value: raw_types::values::Value { tag, data },
			phantom: PhantomData {},
		}
	}

	pub fn null() -> Value<'static> {
		return Value {
			value: raw_types::values::Value {
				tag: raw_types::values::ValueTag::Null,
				data: raw_types::values::ValueData { number: 0.0 },
			},
			phantom: PhantomData {},
		};
	}

	fn get_by_id(&self, name_id: u32) -> Value<'b> {
		let val = unsafe { (GLOBAL_STATE.get().unwrap().get_variable)(self.value, name_id) };
		// unsafe { (GLOBAL_STATE.get().unwrap().inc_ref_count)(val) }
		unsafe { Self::from_raw(val) }
	}

	fn set_by_id(&self, name_id: u32, new_value: raw_types::values::Value) {
		unsafe { (GLOBAL_STATE.get().unwrap().set_variable)(self.value, name_id, new_value) }
	}

	pub fn get<S: Into<string::StringRef>>(&self, name: S) -> Option<Value<'b>> {
		unsafe { Some(self.get_by_id((*name.into().internal).this.0)) }
	}

	pub fn get_float<S: Into<string::StringRef>>(&self, name: S) -> Option<f32> {
		let var = self.get(name).unwrap();
		match var.value.tag {
			raw_types::values::ValueTag::Number => Some(unsafe { var.value.data.number }),
			_ => None,
		}
	}

	pub fn get_string<S: Into<string::StringRef>>(&self, name: S) -> Option<String> {
		let var = self.get(name).unwrap();
		match var.value.tag {
			raw_types::values::ValueTag::String => {
				let id = unsafe { var.value.data.id };
				let s = string::StringRef::from_id(id);
				Some(s.into())
			}
			_ => None,
		}
	}

	pub fn set<S: Into<string::StringRef>, V: raw_types::values::IntoRawValue>(
		&self,
		name: S,
		new_value: &V,
	) {
		unsafe {
			self.set_by_id((*name.into().internal).this.0, new_value.into_raw_value());
		}
	}

	pub fn call<S: AsRef<str>, R: Into<RawValueVector> + Default>(
		&self,
		procname: S,
		args: Option<R>,
	) -> Value<'b> {
		unsafe {
			let procname = String::from(procname.as_ref()).replace("_", " ");
			let mut args: Vec<raw_types::values::Value> = args.unwrap_or_default().into().0;

			let result = (GLOBAL_STATE.get().unwrap().call_datum_proc_by_name)(
				Value::null().into_raw_value(),
				2,
				(*string::StringRef::from(procname).internal).this,
				self.into_raw_value(),
				args.as_mut_ptr(),
				args.len(),
				0,
				0,
			);
			Value::from_raw(result)
		}
	}

	// blah blah lifetime is not verified with this so use at your peril
	pub unsafe fn from_raw(v: raw_types::values::Value) -> Self {
		Value::new(v.tag, v.data)
	}
}

pub enum EitherValue<'a> {
	Val(Value<'a>),
	Str(string::StringRef),
}

pub struct RawValueVector(pub Vec<raw_types::values::Value>);

impl<'a> From<Vec<EitherValue<'a>>> for RawValueVector {
	fn from(v: Vec<EitherValue>) -> Self {
		RawValueVector(unsafe {
			v.iter()
				.map(|v| match v {
					EitherValue::Val(v) => v.into_raw_value(),
					EitherValue::Str(s) => s.into_raw_value(),
				})
				.collect()
		})
	}
}

impl Default for RawValueVector {
	fn default() -> Self {
		Self(vec![])
	}
}

impl<'a> From<Value<'a>> for EitherValue<'a> {
	fn from(v: Value<'a>) -> Self {
		EitherValue::Val(v)
	}
}

impl<'a> From<string::StringRef> for EitherValue<'a> {
	fn from(s: string::StringRef) -> Self {
		EitherValue::Str(s)
	}
}

impl<'a> From<String> for EitherValue<'a> {
	fn from(s: String) -> Self {
		EitherValue::Str(string::StringRef::from(s))
	}
}

impl<'a> From<&str> for EitherValue<'a> {
	fn from(s: &str) -> Self {
		EitherValue::Str(string::StringRef::from(s))
	}
}

impl<'a> From<f32> for EitherValue<'a> {
	fn from(f: f32) -> Self {
		EitherValue::Val(Value::from(f))
	}
}

impl<'a> From<Vec<string::StringRef>> for RawValueVector {
	fn from(v: Vec<string::StringRef>) -> Self {
		RawValueVector(unsafe { v.iter().map(|v| v.into_raw_value()).collect() })
	}
}

impl fmt::Display for Value<'_> {
	fn fmt(&self, f: &mut fmt::Formatter<'_>) -> fmt::Result {
		write!(f, "{}", self.value)
	}
>>>>>>> 8148b6c9
}

impl From<f32> for Value<'_> {
	fn from(num: f32) -> Self {
		unsafe {
			Value::new(
				raw_types::values::ValueTag::Number,
				raw_types::values::ValueData { number: num },
			)
		}
	}
}

impl From<i32> for Value<'_> {
	fn from(num: i32) -> Self {
		unsafe {
			Value::new(
				raw_types::values::ValueTag::Number,
				raw_types::values::ValueData { number: num as f32 },
			)
		}
	}
}

impl From<u32> for Value<'_> {
	fn from(num: u32) -> Self {
		unsafe {
			Value::new(
				raw_types::values::ValueTag::Number,
				raw_types::values::ValueData { number: num as f32 },
			)
		}
	}
}

impl From<bool> for Value<'_> {
	fn from(b: bool) -> Self {
		unsafe {
			Value::new(
				raw_types::values::ValueTag::Number,
				raw_types::values::ValueData {
					number: if b { 1.0 } else { 0.0 },
				},
			)
		}
	}
}

impl raw_types::values::IntoRawValue for Value<'_> {
	unsafe fn into_raw_value(&self) -> raw_types::values::Value {
		self.value
	}
}
<<<<<<< HEAD
=======

impl raw_types::values::IntoRawValue for EitherValue<'_> {
	unsafe fn into_raw_value(&self) -> raw_types::values::Value {
		match self {
			EitherValue::Val(v) => v.into_raw_value(),
			EitherValue::Str(s) => s.into_raw_value(),
		}
	}
}
>>>>>>> 8148b6c9
<|MERGE_RESOLUTION|>--- conflicted
+++ resolved
@@ -21,7 +21,6 @@
 }
 
 impl<'b> Value<'b> {
-<<<<<<< HEAD
     pub unsafe fn new<'a>(
         tag: raw_types::values::ValueTag,
         data: raw_types::values::ValueData,
@@ -157,167 +156,6 @@
     fn from(s: &String) -> Self {
         unsafe { Value::from_raw(string_to_raw_value(s.as_str()).unwrap()) }
     }
-=======
-	pub unsafe fn new<'a>(
-		tag: raw_types::values::ValueTag,
-		data: raw_types::values::ValueData,
-	) -> Value<'a> {
-		Value {
-			value: raw_types::values::Value { tag, data },
-			phantom: PhantomData {},
-		}
-	}
-
-	pub fn null() -> Value<'static> {
-		return Value {
-			value: raw_types::values::Value {
-				tag: raw_types::values::ValueTag::Null,
-				data: raw_types::values::ValueData { number: 0.0 },
-			},
-			phantom: PhantomData {},
-		};
-	}
-
-	fn get_by_id(&self, name_id: u32) -> Value<'b> {
-		let val = unsafe { (GLOBAL_STATE.get().unwrap().get_variable)(self.value, name_id) };
-		// unsafe { (GLOBAL_STATE.get().unwrap().inc_ref_count)(val) }
-		unsafe { Self::from_raw(val) }
-	}
-
-	fn set_by_id(&self, name_id: u32, new_value: raw_types::values::Value) {
-		unsafe { (GLOBAL_STATE.get().unwrap().set_variable)(self.value, name_id, new_value) }
-	}
-
-	pub fn get<S: Into<string::StringRef>>(&self, name: S) -> Option<Value<'b>> {
-		unsafe { Some(self.get_by_id((*name.into().internal).this.0)) }
-	}
-
-	pub fn get_float<S: Into<string::StringRef>>(&self, name: S) -> Option<f32> {
-		let var = self.get(name).unwrap();
-		match var.value.tag {
-			raw_types::values::ValueTag::Number => Some(unsafe { var.value.data.number }),
-			_ => None,
-		}
-	}
-
-	pub fn get_string<S: Into<string::StringRef>>(&self, name: S) -> Option<String> {
-		let var = self.get(name).unwrap();
-		match var.value.tag {
-			raw_types::values::ValueTag::String => {
-				let id = unsafe { var.value.data.id };
-				let s = string::StringRef::from_id(id);
-				Some(s.into())
-			}
-			_ => None,
-		}
-	}
-
-	pub fn set<S: Into<string::StringRef>, V: raw_types::values::IntoRawValue>(
-		&self,
-		name: S,
-		new_value: &V,
-	) {
-		unsafe {
-			self.set_by_id((*name.into().internal).this.0, new_value.into_raw_value());
-		}
-	}
-
-	pub fn call<S: AsRef<str>, R: Into<RawValueVector> + Default>(
-		&self,
-		procname: S,
-		args: Option<R>,
-	) -> Value<'b> {
-		unsafe {
-			let procname = String::from(procname.as_ref()).replace("_", " ");
-			let mut args: Vec<raw_types::values::Value> = args.unwrap_or_default().into().0;
-
-			let result = (GLOBAL_STATE.get().unwrap().call_datum_proc_by_name)(
-				Value::null().into_raw_value(),
-				2,
-				(*string::StringRef::from(procname).internal).this,
-				self.into_raw_value(),
-				args.as_mut_ptr(),
-				args.len(),
-				0,
-				0,
-			);
-			Value::from_raw(result)
-		}
-	}
-
-	// blah blah lifetime is not verified with this so use at your peril
-	pub unsafe fn from_raw(v: raw_types::values::Value) -> Self {
-		Value::new(v.tag, v.data)
-	}
-}
-
-pub enum EitherValue<'a> {
-	Val(Value<'a>),
-	Str(string::StringRef),
-}
-
-pub struct RawValueVector(pub Vec<raw_types::values::Value>);
-
-impl<'a> From<Vec<EitherValue<'a>>> for RawValueVector {
-	fn from(v: Vec<EitherValue>) -> Self {
-		RawValueVector(unsafe {
-			v.iter()
-				.map(|v| match v {
-					EitherValue::Val(v) => v.into_raw_value(),
-					EitherValue::Str(s) => s.into_raw_value(),
-				})
-				.collect()
-		})
-	}
-}
-
-impl Default for RawValueVector {
-	fn default() -> Self {
-		Self(vec![])
-	}
-}
-
-impl<'a> From<Value<'a>> for EitherValue<'a> {
-	fn from(v: Value<'a>) -> Self {
-		EitherValue::Val(v)
-	}
-}
-
-impl<'a> From<string::StringRef> for EitherValue<'a> {
-	fn from(s: string::StringRef) -> Self {
-		EitherValue::Str(s)
-	}
-}
-
-impl<'a> From<String> for EitherValue<'a> {
-	fn from(s: String) -> Self {
-		EitherValue::Str(string::StringRef::from(s))
-	}
-}
-
-impl<'a> From<&str> for EitherValue<'a> {
-	fn from(s: &str) -> Self {
-		EitherValue::Str(string::StringRef::from(s))
-	}
-}
-
-impl<'a> From<f32> for EitherValue<'a> {
-	fn from(f: f32) -> Self {
-		EitherValue::Val(Value::from(f))
-	}
-}
-
-impl<'a> From<Vec<string::StringRef>> for RawValueVector {
-	fn from(v: Vec<string::StringRef>) -> Self {
-		RawValueVector(unsafe { v.iter().map(|v| v.into_raw_value()).collect() })
-	}
-}
-
-impl fmt::Display for Value<'_> {
-	fn fmt(&self, f: &mut fmt::Formatter<'_>) -> fmt::Result {
-		write!(f, "{}", self.value)
-	}
->>>>>>> 8148b6c9
 }
 
 impl From<f32> for Value<'_> {
@@ -371,15 +209,3 @@
 		self.value
 	}
 }
-<<<<<<< HEAD
-=======
-
-impl raw_types::values::IntoRawValue for EitherValue<'_> {
-	unsafe fn into_raw_value(&self) -> raw_types::values::Value {
-		match self {
-			EitherValue::Val(v) => v.into_raw_value(),
-			EitherValue::Str(s) => s.into_raw_value(),
-		}
-	}
-}
->>>>>>> 8148b6c9
