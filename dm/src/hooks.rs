use super::proc::Proc;
use super::raw_types;
use super::value::Value;
use super::DMContext;
use crate::raw_types::values::IntoRawValue;
use detour::RawDetour;
use std::cell::RefCell;
use std::collections::hash_map::Entry;
use std::collections::HashMap;
use std::sync::Once;

pub struct CompileTimeHook {
	pub proc_path: &'static str,
	pub hook: ProcHook,
}

impl CompileTimeHook {
	pub fn new(proc_path: &'static str, hook: ProcHook) -> Self {
		CompileTimeHook { proc_path, hook }
	}
}

inventory::collect!(CompileTimeHook);

extern "C" {

	static mut call_proc_by_id_original: *const ();

	fn call_proc_by_id_original_trampoline(
		usr: raw_types::values::Value,
		proc_type: u32,
		proc_id: raw_types::procs::ProcId,
		unk_0: u32,
		src: raw_types::values::Value,
		args: *mut raw_types::values::Value,
		args_countL: usize,
		unk_1: u32,
		unk_2: u32,
	) -> raw_types::values::Value;

	fn call_proc_by_id_hook_trampoline(
		usr: raw_types::values::Value,
		proc_type: u32,
		proc_id: raw_types::procs::ProcId,
		unk_0: u32,
		src: raw_types::values::Value,
		args: *mut raw_types::values::Value,
		args_countL: usize,
		unk_1: u32,
		unk_2: u32,
	) -> raw_types::values::Value;
}

pub enum HookFailure {
	NotInitialized,
	ProcNotFound,
	AlreadyHooked,
	UnknownFailure,
}

impl std::fmt::Debug for HookFailure {
	fn fmt(&self, f: &mut std::fmt::Formatter<'_>) -> std::fmt::Result {
		match self {
			Self::NotInitialized => write!(f, "Library not initialized"),
			Self::ProcNotFound => write!(f, "Proc not found"),
			Self::AlreadyHooked => write!(f, "Proc is already hooked"),
			Self::UnknownFailure => write!(f, "Unknown failure"),
		}
	}
}

<<<<<<< HEAD
fn init() -> Result<(), String> {
	match GLOBAL_STATE.get() {
		Some(state) => unsafe {
			// TODO: clean up and pass on errors
			let hook = RawDetour::new(
				state.call_proc_by_id as *const (),
				call_proc_by_id_hook_trampoline as *const (),
			)
			.unwrap();

			hook.enable().unwrap();
			call_proc_by_id_original = std::mem::transmute(hook.trampoline());
			std::mem::forget(hook);
			Ok(())
		},
		None => Err(String::from(
			"Initialize the library first before initializing hooks.",
		)),
=======
pub fn init() -> Result<(), String> {
	// TODO: clean up and pass on errors
	unsafe {
		let hook = RawDetour::new(
			raw_types::funcs::call_proc_by_id_byond as *const (),
			call_proc_by_id_hook_trampoline as *const (),
		)
		.unwrap();

		hook.enable().unwrap();
		call_proc_by_id_original = std::mem::transmute(hook.trampoline());
		std::mem::forget(hook);
>>>>>>> f954fda7
	}
	Ok(())
}

pub type ProcHook =
	for<'a, 'r> fn(&'a DMContext<'r>, Value<'a>, Value<'a>, &mut Vec<Value<'a>>) -> Value<'a>;

thread_local! {
	static PROC_HOOKS: RefCell<HashMap<raw_types::procs::ProcId, ProcHook>> = RefCell::new(HashMap::new());
}

static PROC_HOOKS_INIT: Once = Once::new();

fn hook_by_id(id: raw_types::procs::ProcId, hook: ProcHook) -> Result<(), HookFailure> {
	PROC_HOOKS_INIT.call_once(|| {
		if let Err(e) = init() {
			panic!(e);
		}
	});
	PROC_HOOKS.with(|h| {
		let mut map = h.borrow_mut();
		match map.entry(id) {
			Entry::Vacant(v) => {
				v.insert(hook);
				Ok(())
			}
			Entry::Occupied(_) => Err(HookFailure::AlreadyHooked),
		}
	})
}

pub fn hook<S: Into<String>>(name: S, hook: ProcHook) -> Result<(), HookFailure> {
	match super::proc::get_proc(name) {
		Some(p) => hook_by_id(p.id, hook),
		None => Err(HookFailure::ProcNotFound),
	}
}

impl Proc {
	#[allow(unused)]
	pub fn hook(&self, func: ProcHook) -> Result<(), HookFailure> {
		hook_by_id(self.id, func)
	}
}

#[no_mangle]
extern "C" fn call_proc_by_id_hook(
	usr_raw: raw_types::values::Value,
	proc_type: u32,
	proc_id: raw_types::procs::ProcId,
	unknown1: u32,
	src_raw: raw_types::values::Value,
	args_ptr: *mut raw_types::values::Value,
	num_args: usize,
	unknown2: u32,
	unknown3: u32,
) -> raw_types::values::Value {
	return PROC_HOOKS.with(|h| match h.borrow().get(&proc_id) {
		Some(hook) => {
			let ctx = DMContext::new().unwrap();
			let src;
			let usr;
			let mut args: Vec<Value>;

			unsafe {
				src = Value::from_raw(src_raw);
				usr = Value::from_raw(usr_raw);
				args = std::slice::from_raw_parts(args_ptr, num_args)
					.iter()
					.map(|v| Value::from_raw(*v))
					.collect();
			}

			// Stealing our reference out of the Value
			let result = hook(&ctx, src, usr, &mut args);
			let result_raw = unsafe { result.into_raw_value() };
			std::mem::forget(result);

			// We have to
			for val in &args {
				unsafe {
					assert_eq!(raw_types::funcs::dec_ref_count(val.into_raw_value()), 1);
				}
			}

			result_raw
		}
		None => unsafe {
			call_proc_by_id_original_trampoline(
				usr_raw, proc_type, proc_id, unknown1, src_raw, args_ptr, num_args, unknown2,
				unknown3,
			)
		},
	});
}<|MERGE_RESOLUTION|>--- conflicted
+++ resolved
@@ -69,26 +69,6 @@
 	}
 }
 
-<<<<<<< HEAD
-fn init() -> Result<(), String> {
-	match GLOBAL_STATE.get() {
-		Some(state) => unsafe {
-			// TODO: clean up and pass on errors
-			let hook = RawDetour::new(
-				state.call_proc_by_id as *const (),
-				call_proc_by_id_hook_trampoline as *const (),
-			)
-			.unwrap();
-
-			hook.enable().unwrap();
-			call_proc_by_id_original = std::mem::transmute(hook.trampoline());
-			std::mem::forget(hook);
-			Ok(())
-		},
-		None => Err(String::from(
-			"Initialize the library first before initializing hooks.",
-		)),
-=======
 pub fn init() -> Result<(), String> {
 	// TODO: clean up and pass on errors
 	unsafe {
@@ -101,7 +81,6 @@
 		hook.enable().unwrap();
 		call_proc_by_id_original = std::mem::transmute(hook.trampoline());
 		std::mem::forget(hook);
->>>>>>> f954fda7
 	}
 	Ok(())
 }
