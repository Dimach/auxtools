--- conflicted
+++ resolved
@@ -126,18 +126,13 @@
 	}
 
 	/// Gets a variable by name and safely casts it to a [list::List].
-<<<<<<< HEAD
 	pub fn get_list<S: Into<string::StringRef>>(
 		&self,
 		name: S,
 	) -> ConversionResult<list::List<'b>> {
-		match self.get(name)?.as_list() {
-=======
-	pub fn get_list<S: Into<string::StringRef>>(&self, name: S) -> ConversionResult<list::List<'b>> {
 		let var = self.get(name)?;
 
 		match var.as_list() {
->>>>>>> 06967b42
 			Some(lst) => Ok(lst),
 			None => runtime!("Attempt to interpret non-list value as List"),
 		}
@@ -198,7 +193,14 @@
 
 		unsafe {
 			let procname = String::from(procname.as_ref()).replace("_", " ");
-			let args: Vec<_> = args.iter().map(|e| e.into_raw_value()).collect();
+			let args: Vec<_> = args
+				.iter()
+				.map(|e| {
+					let raw = e.into_raw_value();
+					raw_types::funcs::inc_ref_count(raw);
+					raw
+				})
+				.collect();
 			let name_ref = string::StringRef::from(&procname);
 
 			// TODO: handle error
@@ -237,9 +239,7 @@
 
 impl<'a> Clone for Value<'a> {
 	fn clone(&self) -> Value<'a> {
-		unsafe {
-			Value::from_raw(self.into_raw_value())
-		}
+		unsafe { Value::from_raw(self.into_raw_value()) }
 	}
 }
 
