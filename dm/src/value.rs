--- conflicted
+++ resolved
@@ -119,14 +119,7 @@
 	}
 
 	/// Gets a variable by name and safely casts it to a [list::List].
-<<<<<<< HEAD
-	pub fn get_list<S: Into<string::StringRef>>(
-		&self,
-		name: S,
-	) -> ConversionResult<list::List<'b>> {
-=======
 	pub fn get_list<S: Into<string::StringRef>>(&self, name: S) -> ConversionResult<list::List> {
->>>>>>> f7fa5c6b
 		let var = self.get(name)?;
 
 		match var.as_list() {
@@ -182,11 +175,7 @@
 	/// ```ignore
 	/// src.call("explode", &[&Value::from(3.0)]);
 	/// ```
-<<<<<<< HEAD
-	pub fn call<S: AsRef<str>>(&self, procname: S, args: &[&Self]) -> DMResult<'b> {
-=======
 	pub fn call<S: AsRef<str>>(&self, procname: S, args: &[&Self]) -> DMResult {
->>>>>>> f7fa5c6b
 		let mut ret = raw_types::values::Value {
 			tag: raw_types::values::ValueTag::Null,
 			data: raw_types::values::ValueData { id: 0 },
@@ -199,40 +188,8 @@
 			}
 
 			let procname = String::from(procname.as_ref()).replace("_", " ");
-<<<<<<< HEAD
-			let args: Vec<_> = args
-				.iter()
-				.map(|e| {
-					let raw = e.into_raw_value();
-					raw_types::funcs::inc_ref_count(raw);
-					raw
-				})
-				.collect();
-			let name_ref = string::StringRef::from(&procname);
-
-			// TODO: handle error
-			if raw_types::funcs::call_datum_proc_by_name(
-				&mut ret,
-				Value::null().into_raw_value(),
-				2,
-				name_ref.value.value.data.string,
-				self.value,
-				args.as_ptr(),
-				args.len(),
-				0,
-				0,
-			) != 1
-			{
-				runtime!("Error occurred while calling {}", procname)
-			}
-
-			Ok(Value::from_raw(ret))
-		}
-	}
-=======
 			let args: Vec<_> = args.iter().map(|e| e.into_raw_value()).collect();
 			let name_ref = string::StringRef::new(&procname);
->>>>>>> f7fa5c6b
 
 			if raw_types::funcs::call_datum_proc_by_name(
 				&mut ret,
@@ -250,13 +207,7 @@
 			}
 		}
 
-<<<<<<< HEAD
-impl<'a> Clone for Value<'a> {
-	fn clone(&self) -> Value<'a> {
-		unsafe { Value::from_raw(self.into_raw_value()) }
-=======
 		Err(runtime!("External proc call failed"))
->>>>>>> f7fa5c6b
 	}
 
 	/// Creates a Value that references a byond string.
