--- conflicted
+++ resolved
@@ -1,17 +1,9 @@
 //! For when BYOND is not enough. Probably often.
 
 use context::DMContext;
-<<<<<<< HEAD
-
-use dm_impl;
-pub use dm_impl::hook;
-
-use global_state::GLOBAL_STATE;
-=======
 pub use dm_impl;
 use dm_impl::hook;
 use std::ffi::c_void;
->>>>>>> f954fda7
 use value::Value;
 
 pub mod byond_ffi;
