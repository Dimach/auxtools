--- conflicted
+++ resolved
@@ -2,11 +2,8 @@
 
 mod lists;
 mod strings;
-<<<<<<< HEAD
+mod value_from;
 mod weak;
-=======
-mod value_from;
->>>>>>> a4b08d61
 
 #[hook("/proc/auxtest_inc_counter")]
 fn inc_counter() {
