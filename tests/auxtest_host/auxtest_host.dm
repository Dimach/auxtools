/datum
	var/__auxtools_weakref_id

/proc/auxtools_test_dll()
	. = world.GetConfig("env", "AUXTEST_DLL")

/proc/auxtools_stack_trace(msg)
	CRASH(msg)

/proc/auxtest_out()
	// Graceful failure

/proc/auxtest_inc_counter()
	CRASH()

/proc/concat_strings(a, b)
	return addtext(a, b)

/proc/del_value(v)
	del v

// We create a new datum after del'ing the one we passed into the test function.
// This causes the new datum to take on the internal ID of the old one, and we can test if auxtools
// can properly deal with this situation.
var/datum/weak_test_datum
/proc/create_datum_for_weak()
	weak_test_datum = new

// Tests
/proc/auxtest_lists()
	CRASH()

/proc/auxtest_strings()
	CRASH()

<<<<<<< HEAD
/proc/auxtest_weak_values()
=======
/proc/auxtest_value_from()
>>>>>>> a4b08d61
	CRASH()

/proc/do_tests()
	var/auxtest_dll = auxtools_test_dll()
	ASSERT(call(auxtest_dll, "auxtools_init")() == "SUCCESS")

	// Tests
	ASSERT(auxtest_lists() == TRUE)
	ASSERT(auxtest_strings() == TRUE)
	ASSERT(auxtest_value_from() == TRUE)

	var/datum/weak_test = new
	ASSERT(auxtest_weak_values(weak_test) == TRUE)
	ASSERT(weak_test == null)

	// Stop testing after the 8th reboot
	if (auxtest_inc_counter() == 8)
		auxtest_out("SUCCESS: Finished")
		call(auxtest_dll, "auxtools_shutdown")()
		shutdown()
	else
		call(auxtest_dll, "auxtools_shutdown")()
		world.Reboot()

/world/New()
	do_tests()
	. = ..()

/world/Error(exception/e)
	auxtest_out("FAILED: world/Error([e])")
	. = ..()
	shutdown()<|MERGE_RESOLUTION|>--- conflicted
+++ resolved
@@ -33,11 +33,10 @@
 /proc/auxtest_strings()
 	CRASH()
 
-<<<<<<< HEAD
 /proc/auxtest_weak_values()
-=======
+	CRASH()
+
 /proc/auxtest_value_from()
->>>>>>> a4b08d61
 	CRASH()
 
 /proc/do_tests()
